--- conflicted
+++ resolved
@@ -37,6 +37,8 @@
     prefix: facet('[data-test-prefix-facet]'),
   },
 
+  allNamespacesToggle: toggle('[data-test-all-namespaces-toggle]'),
+
   card: recommendationCard,
 
   recommendationSummaries: collection('[data-test-recommendation-summary-row]', {
@@ -69,16 +71,4 @@
     isPresent: isPresent('[data-test-error]'),
     title: text('[data-test-error-title]'),
   },
-<<<<<<< HEAD
-
-  facets: {
-    type: facet('[data-test-type-facet]'),
-    status: facet('[data-test-status-facet]'),
-    datacenter: facet('[data-test-datacenter-facet]'),
-    prefix: facet('[data-test-prefix-facet]'),
-  },
-
-  allNamespacesToggle: toggle('[data-test-all-namespaces-toggle]'),
-=======
->>>>>>> 809b6b98
 });